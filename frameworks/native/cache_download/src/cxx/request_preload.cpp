--- conflicted
+++ resolved
@@ -264,15 +264,11 @@
         .headers = rust::Vec<rust::str>(),
     };
     if (options != nullptr) {
-<<<<<<< HEAD
         for (const auto& [key, value] : options->headers) {
             if (!Utf8Utils::RunUtf8Validation(std::vector<uint8_t>(key.begin(), key.end())) ||
                 !Utf8Utils::RunUtf8Validation(std::vector<uint8_t>(value.begin(), value.end()))) {
                 return nullptr;
             }
-=======
-        for (const auto &[key, value] : options->headers) {
->>>>>>> c97ae97c
             ffiOptions.headers.push_back(rust::str(key));
             ffiOptions.headers.push_back(rust::str(value));
         }
