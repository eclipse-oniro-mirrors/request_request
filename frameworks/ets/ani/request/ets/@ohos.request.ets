--- conflicted
+++ resolved
@@ -94,13 +94,8 @@
     let seq = checkDownloadConfig(context, config);
     return new Promise<DownloadTask>((resolve, reject) => {
       taskpool.execute((): DownloadTask => {
-<<<<<<< HEAD
-          return downloadFileSync(context, config);
+          return downloadFileSync(context, seq);
       }).then((content: Any) => {
-=======
-          return downloadFileSync(context, seq);
-      }).then((content: NullishType) => {
->>>>>>> e308225a
           resolve(content as DownloadTask);
       }, (err: Error): void => {
           reject(err as BusinessError);
@@ -127,13 +122,8 @@
     let seq = checkUploadConfig(context,config);
     return new Promise<UploadTask>((resolve, reject) => {
       taskpool.execute((): UploadTask => {
-<<<<<<< HEAD
-          return uploadFileSync(context, config);
+          return uploadFileSync(context, seq);
       }).then((content: Any) => {
-=======
-          return uploadFileSync(context, seq);
-      }).then((content: NullishType) => {
->>>>>>> e308225a
           resolve(content as UploadTask);
       }, (err: Error): void => {
           reject(err as BusinessError);
@@ -1212,18 +1202,13 @@
       let seq = checkConfig(context, config);
       return new Promise<Task>((resolve, reject) => {
         taskpool.execute((): Task => {
-<<<<<<< HEAD
-          return createSync(context, config);
-        }).then((content: Any) => {
-=======
           let tid = createSync(context, seq);
           let task: TaskInner = {
             tid: tid,
             config: config
           };
           return task;
-        }).then((content: NullishType) => {
->>>>>>> e308225a
+        }).then((content: Any) => {
           resolve(content as Task);
         }, (err: Error): void => {
           reject(err as BusinessError);
