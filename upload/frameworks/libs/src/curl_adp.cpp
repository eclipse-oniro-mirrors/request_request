--- conflicted
+++ resolved
@@ -1,521 +1,512 @@
-/*
- * Copyright (c) 2022 Huawei Device Co., Ltd.
- * Licensed under the Apache License, Version 2.0 (the "License");
- * you may not use this file except in compliance with the License.
- * You may obtain a copy of the License at
- *
- *     http://www.apache.org/licenses/LICENSE-2.0
- *
- * Unless required by applicable law or agreed to in writing, software
- * distributed under the License is distributed on an "AS IS" BASIS,
- * WITHOUT WARRANTIES OR CONDITIONS OF ANY KIND, either express or implied.
- * See the License for the specific language governing permissions and
- * limitations under the License.
- */
-
-#include <unistd.h>
-#include <fcntl.h>
-#include <sys/stat.h>
-#include <cstdio>
-#include <vector>
-#include <string>
-#include <climits>
-#include <cinttypes>
-#include "upload_task.h"
-#include "upload_hilog_wrapper.h"
-#include "time_service_client.h"
-#include "hitrace_meter.h"
-#include "hisysevent.h"
-#include "curl_adp.h"
-
-namespace OHOS::Request::Upload {
-CUrlAdp::CUrlAdp(std::vector<FileData>& fileArray, std::shared_ptr<UploadConfig>& config)
-{
-    fileArray_ = fileArray;
-    config_ = config;
-    isCurlGlobalInit_ = false;
-    isReadAbort_ = false;
-    curlMulti_ = nullptr;
-    timerId_ = 0;
-    timerInfo_ = nullptr;
-    for (auto &vmem : fileArray_) {
-        vmem.upsize = 0;
-        vmem.totalsize = 0;
-        vmem.fileIndex = 0;
-        vmem.mcurl = nullptr;
-        vmem.headSendFlag = 0;
-        vmem.httpCode = 0;
-        vmem.list = nullptr;
-    }
-}
-
-CUrlAdp::~CUrlAdp()
-{
-}
-
-int32_t CUrlAdp::CheckUrl()
-{
-    if (config_ == nullptr) {
-        UPLOAD_HILOGE(UPLOAD_MODULE_FRAMEWORK, "config_ is null");
-        return UPLOAD_ERRORCODE_CONFIG_ERROR;
-    }
-
-    if (config_->url.empty()) {
-        UPLOAD_HILOGE(UPLOAD_MODULE_FRAMEWORK, "URL is empty");
-        return UPLOAD_ERRORCODE_CONFIG_ERROR;
-    }
-
-    if (fileArray_.empty()) {
-        UPLOAD_HILOGE(UPLOAD_MODULE_FRAMEWORK, "fileArray_ is empty");
-        return UPLOAD_ERRORCODE_GET_FILE_ERROR;
-    }
-
-    if (curlMulti_) {
-        UPLOAD_HILOGE(UPLOAD_MODULE_FRAMEWORK, "DoUpload was multi called");
-        return UPLOAD_ERRORCODE_UPLOAD_LIB_ERROR;
-    }
-    return UPLOAD_OK;
-}
-
-void CUrlAdp::DoUpload(IUploadTask *task, TaskResult &taskResult)
-{
-    UPLOAD_HILOGD(UPLOAD_MODULE_FRAMEWORK, "upload start");
-    uploadTask_ = task;
-    std::vector<TaskState> taskStates;
-    TaskState taskState;
-    taskResult.errorCode = CheckUrl();
-    if (taskResult.errorCode != UPLOAD_OK) {
-        taskResult.failCount = fileArray_.size();
-        for (uint32_t i = 0; i < taskResult.failCount; i++) {
-            taskState = {fileArray_[i].filename, taskResult.errorCode, CHECK_URL_ERROR};
-            taskStates.push_back(taskState);
-        }
-        FailNotify(taskStates);
-        return;
-    }
-    InitTimerInfo();
-    uint32_t index = 0;
-    for (auto &vmem : fileArray_) {
-        UPLOAD_HILOGD(UPLOAD_MODULE_FRAMEWORK, "===>vmem : fileArray_ isReadAbort is %{public}d", IsReadAbort());
-        if (IsReadAbort()) {
-            taskResult.failCount = fileArray_.size() - taskResult.successCount;
-            taskResult.errorCode = IsReadAbort();
-            taskState = {vmem.filename, UPLOAD_ERRORCODE_UPLOAD_FAIL, FILE_UPLOADED_FAILED};
-            taskStates.push_back(taskState);
-            FailNotify(taskStates);
-            return;
-        }
-        index++;
-        UPLOAD_HILOGD(UPLOAD_MODULE_FRAMEWORK, "===>fileArray index %{public}u", index);
-        mfileData_ = vmem;
-        mfileData_.fileIndex = index;
-        int32_t res = UploadFile();
-        if (res == UPLOAD_OK) {
-            taskResult.successCount++;
-            taskState = {vmem.filename, UPLOAD_OK, FILE_UPLOADED_SUCCESSFULLY};
-            taskStates.push_back(taskState);
-        } else {
-            taskResult.failCount++;
-            taskResult.errorCode = res;
-            taskState = {vmem.filename, UPLOAD_ERRORCODE_UPLOAD_FAIL, FILE_UPLOADED_FAILED};
-            taskStates.push_back(taskState);
-        }
-        mfileData_.responseHead.clear();
-        if (mfileData_.list) {
-            curl_slist_free_all(mfileData_.list);
-            mfileData_.list = nullptr;
-        }
-        RemoveInner();
-        usleep(FILE_UPLOAD_INTERVEL);
-    }
-    if (taskResult.successCount == fileArray_.size()) {
-        uploadTask_->OnComplete(taskStates);
-    } else {
-        FailNotify(taskStates);
-    }
-    UPLOAD_HILOGD(UPLOAD_MODULE_FRAMEWORK, "upload end");
-}
-
-bool CUrlAdp::MultiAddHandle(CURLM *curlMulti, std::vector<CURL*>& curlArray)
-{
-    curl_mime *mime;
-    curl_mimepart *part;
-    struct stat fileInfo;
-    if (mfileData_.fp == nullptr) {
-        UPLOAD_HILOGE(UPLOAD_MODULE_FRAMEWORK, "file ptr is null");
-        return false;
-    }
-    if (fstat(fileno(mfileData_.fp), &fileInfo) != 0) {
-        UPLOAD_HILOGE(UPLOAD_MODULE_FRAMEWORK, "get the file info fail");
-        return false;
-    }
-    CURL *curl = curl_easy_init();
-    if (curl == nullptr) {
-        return false;
-    }
-    SetHeadData(curl);
-    curlArray.push_back(curl);
-    mime = curl_mime_init(curl);
-    if (config_->data.size()) {
-        for (auto &vdata : config_->data) {
-            part = curl_mime_addpart(mime);
-            curl_mime_name(part, vdata.name.c_str());
-            curl_mime_data(part, vdata.value.c_str(), vdata.value.size());
-        }
-    }
-    part = curl_mime_addpart(mime);
-    if (mfileData_.name.size()) {
-        curl_mime_name(part, mfileData_.name.c_str());
-    } else {
-        curl_mime_name(part, "file");
-    }
-    curl_mime_type(part, mfileData_.type.c_str());
-    UPLOAD_HILOGD(UPLOAD_MODULE_FRAMEWORK, "===> MultiAddHandle mfileData_.type=%{public}s",
-        mfileData_.type.c_str());
-    curl_mime_filename(part, mfileData_.filename.c_str());
-    mfileData_.adp = this;
-    mfileData_.totalsize = fileInfo.st_size;
-    curl_mime_data_cb(part, fileInfo.st_size, ReadCallback, NULL, NULL, &mfileData_);
-    curl_easy_setopt(curl, CURLOPT_MIMEPOST, mime);
-    SetCurlOpt(curl);
-    curl_multi_add_handle(curlMulti, curl);
-    return true;
-}
-
-void CUrlAdp::SetHeadData(CURL *curl)
-{
-    for (auto &headerData : config_->header) {
-        mfileData_.list = curl_slist_append(mfileData_.list, headerData.c_str());
-    }
-    curl_easy_setopt(curl, CURLOPT_HTTPHEADER, mfileData_.list);
-}
-
-int32_t CUrlAdp::UploadFile()
-{
-    std::string traceParam = "name:" + mfileData_.filename + "index" + std::to_string(mfileData_.fileIndex) +
-                             "size:" + std::to_string(mfileData_.totalsize);
-    HitraceScoped trace(HITRACE_TAG_MISC, "upload file " + traceParam);
-    int isRuning = 0;
-    bool ret = false;
-
-    CurlGlobalInit();
-    curlMulti_ = curl_multi_init();
-    if (curlMulti_ == nullptr) {
-        CurlGlobalCleanup();
-        return UPLOAD_ERRORCODE_UPLOAD_LIB_ERROR;
-    }
-
-    ret = MultiAddHandle(curlMulti_, curlArray_);
-    if (ret == false) {
-        return UPLOAD_ERRORCODE_UPLOAD_LIB_ERROR;
-    }
-    curl_multi_perform(curlMulti_, &isRuning);
-    UPLOAD_HILOGD(UPLOAD_MODULE_FRAMEWORK, "isRuning = %{public}d", isRuning);
-    do {
-        int numfds = 0;
-        int res = curl_multi_wait(curlMulti_, NULL, 0, TRANS_TIMEOUT_MS, &numfds);
-        if (res != CURLM_OK) {
-            return res;
-        }
-        curl_multi_perform(curlMulti_, &isRuning);
-    } while (isRuning);
-    return CheckUploadStatus(curlMulti_);
-}
-
-void CUrlAdp::CurlGlobalInit()
-{
-    std::lock_guard<std::mutex> guard(curlMutex_);
-    if (!isCurlGlobalInit_) {
-        isCurlGlobalInit_ = true;
-    }
-}
-
-void CUrlAdp::CurlGlobalCleanup()
-{
-    std::lock_guard<std::mutex> guard(curlMutex_);
-    if (isCurlGlobalInit_) {
-        isCurlGlobalInit_ = false;
-    }
-}
-
-void CUrlAdp::SetCurlOpt(CURL *curl)
-{
-    curl_easy_setopt(curl, CURLOPT_URL, config_->url.c_str());
-    curl_easy_setopt(curl, CURLOPT_VERBOSE, 1L);
-    curl_easy_setopt(curl, CURLOPT_HEADERDATA, &mfileData_);
-    if (config_->protocolVersion == "L5") {
-        curl_easy_setopt(curl, CURLOPT_HEADERFUNCTION, HeaderCallbackL5);
-    } else {
-        curl_easy_setopt(curl, CURLOPT_HEADERFUNCTION, HeaderCallback);
-        curl_easy_setopt(curl, CURLOPT_XFERINFOFUNCTION, ProgressCallback);
-        curl_easy_setopt(curl, CURLOPT_XFERINFODATA, &mfileData_);
-    }
-    curl_easy_setopt(curl, CURLOPT_NOPROGRESS, 0L);
-    curl_easy_setopt(curl, CURLOPT_CONNECTTIMEOUT, 30L);
-    curl_easy_setopt(curl, CURLOPT_NOSIGNAL, 1L);
-    curl_easy_setopt(curl, CURLOPT_SSL_VERIFYPEER, 0L);
-    curl_easy_setopt(curl, CURLOPT_SSL_VERIFYHOST, 0L);
-}
-
-int CUrlAdp::CheckUploadStatus(CURLM *curlMulti)
-{
-    int msgsLeft = 0;
-    int returnCode = 0;
-    CURLMsg* msg = NULL;
-    while ((msg = curl_multi_info_read(curlMulti, &msgsLeft))) {
-        if (msg->msg != CURLMSG_DONE) {
-            continue;
-        }
-        CURL *eh = NULL;
-        eh = msg->easy_handle;
-        returnCode = msg->data.result;
-        if (returnCode != CURLE_OK) {
-            UPLOAD_HILOGE(UPLOAD_MODULE_FRAMEWORK, "upload fail curl error %{public}d", returnCode);
-<<<<<<< HEAD
-            return returnCode;
-=======
-            FailNotify(UPLOAD_ERRORCODE_UPLOAD_FAIL);
-            continue;
->>>>>>> 636f27a2
-        }
-
-        long respCode = 0;
-        curl_easy_getinfo(eh, CURLINFO_RESPONSE_CODE, &respCode);
-        UPLOAD_HILOGD(UPLOAD_MODULE_FRAMEWORK, "upload http code %{public}ld", respCode);
-        if (respCode != HTTP_SUCCESS) {
-            returnCode = respCode;
-            UPLOAD_HILOGE(UPLOAD_MODULE_FRAMEWORK, "upload fail http error %{public}d", returnCode);
-<<<<<<< HEAD
-            return returnCode;
-=======
-            FailNotify(UPLOAD_ERRORCODE_UPLOAD_FAIL);
->>>>>>> 636f27a2
-        }
-    }
-    return returnCode;
-}
-
-bool CUrlAdp::Remove()
-{
-    UPLOAD_HILOGD(UPLOAD_MODULE_FRAMEWORK, "remove");
-    isReadAbort_ = true;
-    return true;
-}
-
-bool CUrlAdp::RemoveInner()
-{
-    std::lock_guard<std::mutex> guard(mutex_);
-    for (auto url : curlArray_) {
-        curl_multi_remove_handle(curlMulti_, url);
-        curl_easy_cleanup(url);
-    }
-    curlArray_.clear();
-    if (curlMulti_) {
-        curl_multi_cleanup(curlMulti_);
-        curlMulti_ = nullptr;
-    }
-    CurlGlobalCleanup();
-    return true;
-}
-
-int CUrlAdp::OnDebug(CURL *curl, curl_infotype itype, char *pData, size_t size, void *lpvoid)
-{
-    if (itype == CURLINFO_TEXT) {
-        UPLOAD_HILOGD(UPLOAD_MODULE_FRAMEWORK, "===>OnDebug CURLINFO_TEXT is %{public}s", pData);
-    } else if (itype == CURLINFO_HEADER_IN) {
-        UPLOAD_HILOGD(UPLOAD_MODULE_FRAMEWORK, "===>OnDebug CURLINFO_HEADER_IN is %{public}s", pData);
-    } else if (itype == CURLINFO_HEADER_OUT) {
-        UPLOAD_HILOGD(UPLOAD_MODULE_FRAMEWORK, "===>OnDebug CURLINFO_HEADER_OUT is %{public}s", pData);
-    } else if (itype == CURLINFO_DATA_IN) {
-        UPLOAD_HILOGD(UPLOAD_MODULE_FRAMEWORK, "===>OnDebug CURLINFO_DATA_IN is %{public}s", pData);
-    } else if (itype == CURLINFO_DATA_OUT) {
-        UPLOAD_HILOGD(UPLOAD_MODULE_FRAMEWORK, "===>OnDebug CURLINFO_DATA_OUT is %{public}s", pData);
-    }
-    return (int)itype;
-}
-int CUrlAdp::ProgressCallback(void *clientp, curl_off_t dltotal, curl_off_t dlnow, curl_off_t ultotal, curl_off_t ulnow)
-{
-    FileData *fData = (FileData *) clientp;
-    CUrlAdp *url = (CUrlAdp *) fData->adp;
-    if (ulnow > 0) {
-        fData->upsize = fData->totalsize - (ultotal - ulnow);
-    } else {
-        fData->upsize = ulnow;
-    }
-
-    UPLOAD_HILOGD(UPLOAD_MODULE_FRAMEWORK, "progress upload total: %{public}" PRIu64 " upload now: %{public}" PRIu64
-        " upload size: %{public}" PRIu64 " total size: %{public}" PRIu64 " thread:%{public}lu",
-        ultotal, ulnow, fData->upsize, fData->totalsize, pthread_self());
-    int64_t totalulnow = 0;
-    if (url && url->uploadTask_) {
-        for (auto &vmem : url->fileArray_) {
-            if (fData->filename == vmem.filename) {
-                vmem.upsize = fData->upsize;
-            }
-            totalulnow += vmem.upsize;
-        }
-        UPLOAD_HILOGD(UPLOAD_MODULE_FRAMEWORK, "report progress total upload size: %{public}" PRIu64
-            " upload now: %{public}" PRIu64, totalulnow, ultotal);
-        url->uploadTask_->OnProgress(dltotal, dlnow, ultotal, totalulnow);
-    }
-    return 0;
-}
-
-size_t CUrlAdp::HeaderCallback(char *buffer, size_t size, size_t nitems, void *userdata)
-{
-    FileData *fData = (FileData *) userdata;
-    CUrlAdp *url = (CUrlAdp *) fData->adp;
-    std::string stmp(buffer, size * nitems);
-    const int32_t codeOk = 200;
-    const std::string headEndFlag = "\r\n";
-
-    if (std::string::npos != stmp.find("HTTP")) {
-        fData->headSendFlag = COLLECT_DO_FLAG;
-        UPLOAD_HILOGD(UPLOAD_MODULE_FRAMEWORK, "http header begin: %{public}s", stmp.c_str());
-        const int codeLen = 3;
-        std::string::size_type position = stmp.find_first_of(" ");
-        std::string scode(stmp, position + 1, codeLen);
-        fData->httpCode = std::stol(scode);
-    } else if (stmp == headEndFlag) {
-        fData->headSendFlag = COLLECT_END_FLAG;
-        UPLOAD_HILOGD(UPLOAD_MODULE_FRAMEWORK, "http header end: %{public}s", stmp.c_str());
-    }
-    if (fData->headSendFlag == COLLECT_DO_FLAG || fData->headSendFlag == COLLECT_END_FLAG) {
-        fData->responseHead.push_back(stmp);
-    }
-    if (url && url->uploadTask_ && fData->headSendFlag == COLLECT_END_FLAG) {
-        std::string stoatalHead = "";
-        for (auto &smem : fData->responseHead) {
-            stoatalHead += smem;
-        }
-        UPLOAD_HILOGD(UPLOAD_MODULE_FRAMEWORK, "report head len: %{public}zu, content: %{public}s",
-                      stoatalHead.length(), stoatalHead.c_str());
-        if (codeOk == fData->httpCode) {
-            if (url->fileArray_.size() == fData->fileIndex) {
-                url->uploadTask_->OnHeaderReceive(stoatalHead);
-            }
-        } else {
-            url->uploadTask_->OnHeaderReceive(stoatalHead);
-        }
-        fData->responseHead.clear();
-        fData->httpCode = 0;
-    }
-    return size * nitems;
-}
-
-size_t CUrlAdp::HeaderCallbackL5(char *buffer, size_t size, size_t nitems, void *userdata)
-{
-    FileData *fData = (FileData *) userdata;
-    CUrlAdp *url = (CUrlAdp *) fData->adp;
-    std::string stmp(buffer, size * nitems);
-    const int32_t codeOk = 200;
-    UploadResponse resData;
-    const std::string headEndFlag = "\r\n";
-
-    if (std::string::npos != stmp.find("HTTP")) {
-        fData->headSendFlag = COLLECT_DO_FLAG;
-        const int codeLen = 3;
-        std::string::size_type position = stmp.find_first_of(" ");
-        std::string scode(stmp, position + 1, codeLen);
-        fData->httpCode = std::stol(scode);
-    } else if (stmp == headEndFlag) {
-        fData->headSendFlag = COLLECT_END_FLAG;
-    }
-    if (COLLECT_DO_FLAG == fData->headSendFlag || COLLECT_END_FLAG == fData->headSendFlag) {
-        fData->responseHead.push_back(stmp);
-    }
-    if (url && url->uploadTask_ && COLLECT_END_FLAG == fData->headSendFlag) {
-        std::string stoatalHead = "";
-        for (auto &smem : fData->responseHead) {
-            stoatalHead += smem;
-        }
-        if (codeOk == fData->httpCode) {
-            if (url->fileArray_.size() == fData->fileIndex && url->config_->fsuccess != nullptr) {
-                resData.headers = stoatalHead;
-                resData.code = fData->httpCode;
-                UPLOAD_HILOGD(UPLOAD_MODULE_FRAMEWORK, "===>HeaderCallbackL5 success response head is %{public}s",
-                    resData.headers.c_str());
-                url->config_->fsuccess(resData);
-            }
-        } else {
-            if (url->config_->ffail) {
-                url->config_->ffail(stoatalHead, fData->httpCode);
-            }
-            UPLOAD_HILOGD(UPLOAD_MODULE_FRAMEWORK, "===>HeaderCallbackL5 fail Data.code is %{public}d", resData.code);
-        }
-        fData->responseHead.clear();
-        fData->httpCode = 0;
-    }
-    return size * nitems;
-}
-
-size_t CUrlAdp::ReadCallback(char *buffer, size_t size, size_t nitems, void *arg)
-{
-    UPLOAD_HILOGD(UPLOAD_MODULE_FRAMEWORK, "size is %{public}zu, nitems is %{public}zu.", size, nitems);
-    FileData *read = (FileData *) arg;
-    CUrlAdp *adp = (CUrlAdp *) read->adp;
-    if (adp == nullptr) {
-        UPLOAD_HILOGI(UPLOAD_MODULE_FRAMEWORK, "adp is null");
-        return CURL_READFUNC_ABORT;
-    }
-    std::lock_guard<std::mutex> guard(adp->readMutex_);
-    UPLOAD_HILOGD(UPLOAD_MODULE_FRAMEWORK, "isReadAbort is %{public}d", adp->IsReadAbort());
-    if (ferror(read->fp) || adp->IsReadAbort()) {
-        UPLOAD_HILOGI(UPLOAD_MODULE_FRAMEWORK, "read abort or ferror");
-        return CURL_READFUNC_ABORT;
-    }
-    adp->StartTimer();
-    size_t readSize = fread(buffer, size, nitems, read->fp);
-    adp->StopTimer();
-
-    return readSize;
-}
-
-void CUrlAdp::FailNotify(const std::vector<TaskState> &taskStates)
-{
-    if (uploadTask_) {
-        if (config_->protocolVersion != "L5") {
-            uploadTask_->OnFail(taskStates);
-        }
-    }
-}
-
-void CUrlAdp::InitTimerInfo()
-{
-    timerInfo_ = std::make_shared<UploadTimerInfo>();
-    timerInfo_->SetType(TIMEOUTTYPE);
-    timerInfo_->SetRepeat(false);
-    timerInfo_->SetInterval(READFILE_TIMEOUT_MS);
-    timerInfo_->SetWantAgent(nullptr);
-
-    timerInfo_->SetCallbackInfo([this]() {
-        UPLOAD_HILOGD(UPLOAD_MODULE_FRAMEWORK, "OutTime error");
-        this->isReadAbort_ = true;
-        });
-}
-
-void CUrlAdp::StartTimer()
-{
-    timerId_ = MiscServices::TimeServiceClient::GetInstance()->CreateTimer(timerInfo_);
-    if (timerId_ == 0) {
-        UPLOAD_HILOGI(UPLOAD_MODULE_FRAMEWORK, "Create Timer error");
-        return;
-    }
-
-    bool ret = MiscServices::TimeServiceClient::GetInstance()->StartTimer(timerId_, READFILE_TIMEOUT_MS);
-    if (ret != true) {
-        UPLOAD_HILOGI(UPLOAD_MODULE_FRAMEWORK, "Start Timer error");
-        MiscServices::TimeServiceClient::GetInstance()->DestroyTimer(timerId_);
-        timerId_ = 0;
-    }
-
-    return;
-}
-
-void CUrlAdp::StopTimer()
-{
-    MiscServices::TimeServiceClient::GetInstance()->StopTimer(timerId_);
-    MiscServices::TimeServiceClient::GetInstance()->DestroyTimer(timerId_);
-    return;
-}
+/*
+ * Copyright (c) 2022 Huawei Device Co., Ltd.
+ * Licensed under the Apache License, Version 2.0 (the "License");
+ * you may not use this file except in compliance with the License.
+ * You may obtain a copy of the License at
+ *
+ *     http://www.apache.org/licenses/LICENSE-2.0
+ *
+ * Unless required by applicable law or agreed to in writing, software
+ * distributed under the License is distributed on an "AS IS" BASIS,
+ * WITHOUT WARRANTIES OR CONDITIONS OF ANY KIND, either express or implied.
+ * See the License for the specific language governing permissions and
+ * limitations under the License.
+ */
+
+#include <unistd.h>
+#include <fcntl.h>
+#include <sys/stat.h>
+#include <cstdio>
+#include <vector>
+#include <string>
+#include <climits>
+#include <cinttypes>
+#include "upload_task.h"
+#include "upload_hilog_wrapper.h"
+#include "time_service_client.h"
+#include "hitrace_meter.h"
+#include "hisysevent.h"
+#include "curl_adp.h"
+
+namespace OHOS::Request::Upload {
+CUrlAdp::CUrlAdp(std::vector<FileData>& fileArray, std::shared_ptr<UploadConfig>& config)
+{
+    fileArray_ = fileArray;
+    config_ = config;
+    isCurlGlobalInit_ = false;
+    isReadAbort_ = false;
+    curlMulti_ = nullptr;
+    timerId_ = 0;
+    timerInfo_ = nullptr;
+    for (auto &vmem : fileArray_) {
+        vmem.upsize = 0;
+        vmem.totalsize = 0;
+        vmem.fileIndex = 0;
+        vmem.mcurl = nullptr;
+        vmem.headSendFlag = 0;
+        vmem.httpCode = 0;
+        vmem.list = nullptr;
+    }
+}
+
+CUrlAdp::~CUrlAdp()
+{
+}
+
+int32_t CUrlAdp::CheckUrl()
+{
+    if (config_ == nullptr) {
+        UPLOAD_HILOGE(UPLOAD_MODULE_FRAMEWORK, "config_ is null");
+        return UPLOAD_ERRORCODE_CONFIG_ERROR;
+    }
+
+    if (config_->url.empty()) {
+        UPLOAD_HILOGE(UPLOAD_MODULE_FRAMEWORK, "URL is empty");
+        return UPLOAD_ERRORCODE_CONFIG_ERROR;
+    }
+
+    if (fileArray_.empty()) {
+        UPLOAD_HILOGE(UPLOAD_MODULE_FRAMEWORK, "fileArray_ is empty");
+        return UPLOAD_ERRORCODE_GET_FILE_ERROR;
+    }
+
+    if (curlMulti_) {
+        UPLOAD_HILOGE(UPLOAD_MODULE_FRAMEWORK, "DoUpload was multi called");
+        return UPLOAD_ERRORCODE_UPLOAD_LIB_ERROR;
+    }
+    return UPLOAD_OK;
+}
+
+void CUrlAdp::DoUpload(IUploadTask *task, TaskResult &taskResult)
+{
+    UPLOAD_HILOGD(UPLOAD_MODULE_FRAMEWORK, "upload start");
+    uploadTask_ = task;
+    std::vector<TaskState> taskStates;
+    TaskState taskState;
+    taskResult.errorCode = CheckUrl();
+    if (taskResult.errorCode != UPLOAD_OK) {
+        taskResult.failCount = fileArray_.size();
+        for (uint32_t i = 0; i < taskResult.failCount; i++) {
+            taskState = {fileArray_[i].filename, taskResult.errorCode, CHECK_URL_ERROR};
+            taskStates.push_back(taskState);
+        }
+        FailNotify(taskStates);
+        return;
+    }
+    InitTimerInfo();
+    uint32_t index = 0;
+    for (auto &vmem : fileArray_) {
+        UPLOAD_HILOGD(UPLOAD_MODULE_FRAMEWORK, "===>vmem : fileArray_ isReadAbort is %{public}d", IsReadAbort());
+        if (IsReadAbort()) {
+            taskResult.failCount = fileArray_.size() - taskResult.successCount;
+            taskResult.errorCode = IsReadAbort();
+            taskState = {vmem.filename, UPLOAD_ERRORCODE_UPLOAD_FAIL, FILE_UPLOADED_FAILED};
+            taskStates.push_back(taskState);
+            FailNotify(taskStates);
+            return;
+        }
+        index++;
+        UPLOAD_HILOGD(UPLOAD_MODULE_FRAMEWORK, "===>fileArray index %{public}u", index);
+        mfileData_ = vmem;
+        mfileData_.fileIndex = index;
+        int32_t res = UploadFile();
+        if (res == UPLOAD_OK) {
+            taskResult.successCount++;
+            taskState = {vmem.filename, UPLOAD_OK, FILE_UPLOADED_SUCCESSFULLY};
+            taskStates.push_back(taskState);
+        } else {
+            taskResult.failCount++;
+            taskResult.errorCode = res;
+            taskState = {vmem.filename, UPLOAD_ERRORCODE_UPLOAD_FAIL, FILE_UPLOADED_FAILED};
+            taskStates.push_back(taskState);
+        }
+        mfileData_.responseHead.clear();
+        if (mfileData_.list) {
+            curl_slist_free_all(mfileData_.list);
+            mfileData_.list = nullptr;
+        }
+        RemoveInner();
+        usleep(FILE_UPLOAD_INTERVEL);
+    }
+    if (taskResult.successCount == fileArray_.size()) {
+        uploadTask_->OnComplete(taskStates);
+    } else {
+        FailNotify(taskStates);
+    }
+    UPLOAD_HILOGD(UPLOAD_MODULE_FRAMEWORK, "upload end");
+}
+
+bool CUrlAdp::MultiAddHandle(CURLM *curlMulti, std::vector<CURL*>& curlArray)
+{
+    curl_mime *mime;
+    curl_mimepart *part;
+    struct stat fileInfo;
+    if (mfileData_.fp == nullptr) {
+        UPLOAD_HILOGE(UPLOAD_MODULE_FRAMEWORK, "file ptr is null");
+        return false;
+    }
+    if (fstat(fileno(mfileData_.fp), &fileInfo) != 0) {
+        UPLOAD_HILOGE(UPLOAD_MODULE_FRAMEWORK, "get the file info fail");
+        return false;
+    }
+    CURL *curl = curl_easy_init();
+    if (curl == nullptr) {
+        return false;
+    }
+    SetHeadData(curl);
+    curlArray.push_back(curl);
+    mime = curl_mime_init(curl);
+    if (config_->data.size()) {
+        for (auto &vdata : config_->data) {
+            part = curl_mime_addpart(mime);
+            curl_mime_name(part, vdata.name.c_str());
+            curl_mime_data(part, vdata.value.c_str(), vdata.value.size());
+        }
+    }
+    part = curl_mime_addpart(mime);
+    if (mfileData_.name.size()) {
+        curl_mime_name(part, mfileData_.name.c_str());
+    } else {
+        curl_mime_name(part, "file");
+    }
+    curl_mime_type(part, mfileData_.type.c_str());
+    UPLOAD_HILOGD(UPLOAD_MODULE_FRAMEWORK, "===> MultiAddHandle mfileData_.type=%{public}s",
+        mfileData_.type.c_str());
+    curl_mime_filename(part, mfileData_.filename.c_str());
+    mfileData_.adp = this;
+    mfileData_.totalsize = fileInfo.st_size;
+    curl_mime_data_cb(part, fileInfo.st_size, ReadCallback, NULL, NULL, &mfileData_);
+    curl_easy_setopt(curl, CURLOPT_MIMEPOST, mime);
+    SetCurlOpt(curl);
+    curl_multi_add_handle(curlMulti, curl);
+    return true;
+}
+
+void CUrlAdp::SetHeadData(CURL *curl)
+{
+    for (auto &headerData : config_->header) {
+        mfileData_.list = curl_slist_append(mfileData_.list, headerData.c_str());
+    }
+    curl_easy_setopt(curl, CURLOPT_HTTPHEADER, mfileData_.list);
+}
+
+int32_t CUrlAdp::UploadFile()
+{
+    std::string traceParam = "name:" + mfileData_.filename + "index" + std::to_string(mfileData_.fileIndex) +
+                             "size:" + std::to_string(mfileData_.totalsize);
+    HitraceScoped trace(HITRACE_TAG_MISC, "upload file " + traceParam);
+    int isRuning = 0;
+    bool ret = false;
+
+    CurlGlobalInit();
+    curlMulti_ = curl_multi_init();
+    if (curlMulti_ == nullptr) {
+        CurlGlobalCleanup();
+        return UPLOAD_ERRORCODE_UPLOAD_LIB_ERROR;
+    }
+
+    ret = MultiAddHandle(curlMulti_, curlArray_);
+    if (ret == false) {
+        return UPLOAD_ERRORCODE_UPLOAD_LIB_ERROR;
+    }
+    curl_multi_perform(curlMulti_, &isRuning);
+    UPLOAD_HILOGD(UPLOAD_MODULE_FRAMEWORK, "isRuning = %{public}d", isRuning);
+    do {
+        int numfds = 0;
+        int res = curl_multi_wait(curlMulti_, NULL, 0, TRANS_TIMEOUT_MS, &numfds);
+        if (res != CURLM_OK) {
+            return res;
+        }
+        curl_multi_perform(curlMulti_, &isRuning);
+    } while (isRuning);
+    return CheckUploadStatus(curlMulti_);
+}
+
+void CUrlAdp::CurlGlobalInit()
+{
+    std::lock_guard<std::mutex> guard(curlMutex_);
+    if (!isCurlGlobalInit_) {
+        isCurlGlobalInit_ = true;
+    }
+}
+
+void CUrlAdp::CurlGlobalCleanup()
+{
+    std::lock_guard<std::mutex> guard(curlMutex_);
+    if (isCurlGlobalInit_) {
+        isCurlGlobalInit_ = false;
+    }
+}
+
+void CUrlAdp::SetCurlOpt(CURL *curl)
+{
+    curl_easy_setopt(curl, CURLOPT_URL, config_->url.c_str());
+    curl_easy_setopt(curl, CURLOPT_VERBOSE, 1L);
+    curl_easy_setopt(curl, CURLOPT_HEADERDATA, &mfileData_);
+    if (config_->protocolVersion == "L5") {
+        curl_easy_setopt(curl, CURLOPT_HEADERFUNCTION, HeaderCallbackL5);
+    } else {
+        curl_easy_setopt(curl, CURLOPT_HEADERFUNCTION, HeaderCallback);
+        curl_easy_setopt(curl, CURLOPT_XFERINFOFUNCTION, ProgressCallback);
+        curl_easy_setopt(curl, CURLOPT_XFERINFODATA, &mfileData_);
+    }
+    curl_easy_setopt(curl, CURLOPT_NOPROGRESS, 0L);
+    curl_easy_setopt(curl, CURLOPT_CONNECTTIMEOUT, 30L);
+    curl_easy_setopt(curl, CURLOPT_NOSIGNAL, 1L);
+    curl_easy_setopt(curl, CURLOPT_SSL_VERIFYPEER, 0L);
+    curl_easy_setopt(curl, CURLOPT_SSL_VERIFYHOST, 0L);
+}
+
+int CUrlAdp::CheckUploadStatus(CURLM *curlMulti)
+{
+    int msgsLeft = 0;
+    int returnCode = 0;
+    CURLMsg* msg = NULL;
+    while ((msg = curl_multi_info_read(curlMulti, &msgsLeft))) {
+        if (msg->msg != CURLMSG_DONE) {
+            continue;
+        }
+        CURL *eh = NULL;
+        eh = msg->easy_handle;
+        returnCode = msg->data.result;
+        if (returnCode != CURLE_OK) {
+            UPLOAD_HILOGE(UPLOAD_MODULE_FRAMEWORK, "upload fail curl error %{public}d", returnCode);
+            return returnCode;
+        }
+
+        long respCode = 0;
+        curl_easy_getinfo(eh, CURLINFO_RESPONSE_CODE, &respCode);
+        UPLOAD_HILOGD(UPLOAD_MODULE_FRAMEWORK, "upload http code %{public}ld", respCode);
+        if (respCode != HTTP_SUCCESS) {
+            returnCode = respCode;
+            UPLOAD_HILOGE(UPLOAD_MODULE_FRAMEWORK, "upload fail http error %{public}d", returnCode);
+            return returnCode;
+        }
+    }
+    return returnCode;
+}
+
+bool CUrlAdp::Remove()
+{
+    UPLOAD_HILOGD(UPLOAD_MODULE_FRAMEWORK, "remove");
+    isReadAbort_ = true;
+    return true;
+}
+
+bool CUrlAdp::RemoveInner()
+{
+    std::lock_guard<std::mutex> guard(mutex_);
+    for (auto url : curlArray_) {
+        curl_multi_remove_handle(curlMulti_, url);
+        curl_easy_cleanup(url);
+    }
+    curlArray_.clear();
+    if (curlMulti_) {
+        curl_multi_cleanup(curlMulti_);
+        curlMulti_ = nullptr;
+    }
+    CurlGlobalCleanup();
+    return true;
+}
+
+int CUrlAdp::OnDebug(CURL *curl, curl_infotype itype, char *pData, size_t size, void *lpvoid)
+{
+    if (itype == CURLINFO_TEXT) {
+        UPLOAD_HILOGD(UPLOAD_MODULE_FRAMEWORK, "===>OnDebug CURLINFO_TEXT is %{public}s", pData);
+    } else if (itype == CURLINFO_HEADER_IN) {
+        UPLOAD_HILOGD(UPLOAD_MODULE_FRAMEWORK, "===>OnDebug CURLINFO_HEADER_IN is %{public}s", pData);
+    } else if (itype == CURLINFO_HEADER_OUT) {
+        UPLOAD_HILOGD(UPLOAD_MODULE_FRAMEWORK, "===>OnDebug CURLINFO_HEADER_OUT is %{public}s", pData);
+    } else if (itype == CURLINFO_DATA_IN) {
+        UPLOAD_HILOGD(UPLOAD_MODULE_FRAMEWORK, "===>OnDebug CURLINFO_DATA_IN is %{public}s", pData);
+    } else if (itype == CURLINFO_DATA_OUT) {
+        UPLOAD_HILOGD(UPLOAD_MODULE_FRAMEWORK, "===>OnDebug CURLINFO_DATA_OUT is %{public}s", pData);
+    }
+    return (int)itype;
+}
+int CUrlAdp::ProgressCallback(void *clientp, curl_off_t dltotal, curl_off_t dlnow, curl_off_t ultotal, curl_off_t ulnow)
+{
+    FileData *fData = (FileData *) clientp;
+    CUrlAdp *url = (CUrlAdp *) fData->adp;
+    if (ulnow > 0) {
+        fData->upsize = fData->totalsize - (ultotal - ulnow);
+    } else {
+        fData->upsize = ulnow;
+    }
+
+    UPLOAD_HILOGD(UPLOAD_MODULE_FRAMEWORK, "progress upload total: %{public}" PRIu64 " upload now: %{public}" PRIu64
+        " upload size: %{public}" PRIu64 " total size: %{public}" PRIu64 " thread:%{public}lu",
+        ultotal, ulnow, fData->upsize, fData->totalsize, pthread_self());
+    int64_t totalulnow = 0;
+    if (url && url->uploadTask_) {
+        for (auto &vmem : url->fileArray_) {
+            if (fData->filename == vmem.filename) {
+                vmem.upsize = fData->upsize;
+            }
+            totalulnow += vmem.upsize;
+        }
+        UPLOAD_HILOGD(UPLOAD_MODULE_FRAMEWORK, "report progress total upload size: %{public}" PRIu64
+            " upload now: %{public}" PRIu64, totalulnow, ultotal);
+        url->uploadTask_->OnProgress(dltotal, dlnow, ultotal, totalulnow);
+    }
+    return 0;
+}
+
+size_t CUrlAdp::HeaderCallback(char *buffer, size_t size, size_t nitems, void *userdata)
+{
+    FileData *fData = (FileData *) userdata;
+    CUrlAdp *url = (CUrlAdp *) fData->adp;
+    std::string stmp(buffer, size * nitems);
+    const int32_t codeOk = 200;
+    const std::string headEndFlag = "\r\n";
+
+    if (std::string::npos != stmp.find("HTTP")) {
+        fData->headSendFlag = COLLECT_DO_FLAG;
+        UPLOAD_HILOGD(UPLOAD_MODULE_FRAMEWORK, "http header begin: %{public}s", stmp.c_str());
+        const int codeLen = 3;
+        std::string::size_type position = stmp.find_first_of(" ");
+        std::string scode(stmp, position + 1, codeLen);
+        fData->httpCode = std::stol(scode);
+    } else if (stmp == headEndFlag) {
+        fData->headSendFlag = COLLECT_END_FLAG;
+        UPLOAD_HILOGD(UPLOAD_MODULE_FRAMEWORK, "http header end: %{public}s", stmp.c_str());
+    }
+    if (fData->headSendFlag == COLLECT_DO_FLAG || fData->headSendFlag == COLLECT_END_FLAG) {
+        fData->responseHead.push_back(stmp);
+    }
+    if (url && url->uploadTask_ && fData->headSendFlag == COLLECT_END_FLAG) {
+        std::string stoatalHead = "";
+        for (auto &smem : fData->responseHead) {
+            stoatalHead += smem;
+        }
+        UPLOAD_HILOGD(UPLOAD_MODULE_FRAMEWORK, "report head len: %{public}zu, content: %{public}s",
+                      stoatalHead.length(), stoatalHead.c_str());
+        if (codeOk == fData->httpCode) {
+            if (url->fileArray_.size() == fData->fileIndex) {
+                url->uploadTask_->OnHeaderReceive(stoatalHead);
+            }
+        } else {
+            url->uploadTask_->OnHeaderReceive(stoatalHead);
+        }
+        fData->responseHead.clear();
+        fData->httpCode = 0;
+    }
+    return size * nitems;
+}
+
+size_t CUrlAdp::HeaderCallbackL5(char *buffer, size_t size, size_t nitems, void *userdata)
+{
+    FileData *fData = (FileData *) userdata;
+    CUrlAdp *url = (CUrlAdp *) fData->adp;
+    std::string stmp(buffer, size * nitems);
+    const int32_t codeOk = 200;
+    UploadResponse resData;
+    const std::string headEndFlag = "\r\n";
+
+    if (std::string::npos != stmp.find("HTTP")) {
+        fData->headSendFlag = COLLECT_DO_FLAG;
+        const int codeLen = 3;
+        std::string::size_type position = stmp.find_first_of(" ");
+        std::string scode(stmp, position + 1, codeLen);
+        fData->httpCode = std::stol(scode);
+    } else if (stmp == headEndFlag) {
+        fData->headSendFlag = COLLECT_END_FLAG;
+    }
+    if (COLLECT_DO_FLAG == fData->headSendFlag || COLLECT_END_FLAG == fData->headSendFlag) {
+        fData->responseHead.push_back(stmp);
+    }
+    if (url && url->uploadTask_ && COLLECT_END_FLAG == fData->headSendFlag) {
+        std::string stoatalHead = "";
+        for (auto &smem : fData->responseHead) {
+            stoatalHead += smem;
+        }
+        if (codeOk == fData->httpCode) {
+            if (url->fileArray_.size() == fData->fileIndex && url->config_->fsuccess != nullptr) {
+                resData.headers = stoatalHead;
+                resData.code = fData->httpCode;
+                UPLOAD_HILOGD(UPLOAD_MODULE_FRAMEWORK, "===>HeaderCallbackL5 success response head is %{public}s",
+                    resData.headers.c_str());
+                url->config_->fsuccess(resData);
+            }
+        } else {
+            if (url->config_->ffail) {
+                url->config_->ffail(stoatalHead, fData->httpCode);
+            }
+            UPLOAD_HILOGD(UPLOAD_MODULE_FRAMEWORK, "===>HeaderCallbackL5 fail Data.code is %{public}d", resData.code);
+        }
+        fData->responseHead.clear();
+        fData->httpCode = 0;
+    }
+    return size * nitems;
+}
+
+size_t CUrlAdp::ReadCallback(char *buffer, size_t size, size_t nitems, void *arg)
+{
+    UPLOAD_HILOGD(UPLOAD_MODULE_FRAMEWORK, "size is %{public}zu, nitems is %{public}zu.", size, nitems);
+    FileData *read = (FileData *) arg;
+    CUrlAdp *adp = (CUrlAdp *) read->adp;
+    if (adp == nullptr) {
+        UPLOAD_HILOGI(UPLOAD_MODULE_FRAMEWORK, "adp is null");
+        return CURL_READFUNC_ABORT;
+    }
+    std::lock_guard<std::mutex> guard(adp->readMutex_);
+    UPLOAD_HILOGD(UPLOAD_MODULE_FRAMEWORK, "isReadAbort is %{public}d", adp->IsReadAbort());
+    if (ferror(read->fp) || adp->IsReadAbort()) {
+        UPLOAD_HILOGI(UPLOAD_MODULE_FRAMEWORK, "read abort or ferror");
+        return CURL_READFUNC_ABORT;
+    }
+    adp->StartTimer();
+    size_t readSize = fread(buffer, size, nitems, read->fp);
+    adp->StopTimer();
+
+    return readSize;
+}
+
+void CUrlAdp::FailNotify(const std::vector<TaskState> &taskStates)
+{
+    if (uploadTask_) {
+        if (config_->protocolVersion != "L5") {
+            uploadTask_->OnFail(taskStates);
+        }
+    }
+}
+
+void CUrlAdp::InitTimerInfo()
+{
+    timerInfo_ = std::make_shared<UploadTimerInfo>();
+    timerInfo_->SetType(TIMEOUTTYPE);
+    timerInfo_->SetRepeat(false);
+    timerInfo_->SetInterval(READFILE_TIMEOUT_MS);
+    timerInfo_->SetWantAgent(nullptr);
+
+    timerInfo_->SetCallbackInfo([this]() {
+        UPLOAD_HILOGD(UPLOAD_MODULE_FRAMEWORK, "OutTime error");
+        this->isReadAbort_ = true;
+        });
+}
+
+void CUrlAdp::StartTimer()
+{
+    timerId_ = MiscServices::TimeServiceClient::GetInstance()->CreateTimer(timerInfo_);
+    if (timerId_ == 0) {
+        UPLOAD_HILOGI(UPLOAD_MODULE_FRAMEWORK, "Create Timer error");
+        return;
+    }
+
+    bool ret = MiscServices::TimeServiceClient::GetInstance()->StartTimer(timerId_, READFILE_TIMEOUT_MS);
+    if (ret != true) {
+        UPLOAD_HILOGI(UPLOAD_MODULE_FRAMEWORK, "Start Timer error");
+        MiscServices::TimeServiceClient::GetInstance()->DestroyTimer(timerId_);
+        timerId_ = 0;
+    }
+
+    return;
+}
+
+void CUrlAdp::StopTimer()
+{
+    MiscServices::TimeServiceClient::GetInstance()->StopTimer(timerId_);
+    MiscServices::TimeServiceClient::GetInstance()->DestroyTimer(timerId_);
+    return;
+}
 } // namespace OHOS::Request::Upload