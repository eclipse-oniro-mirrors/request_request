--- conflicted
+++ resolved
@@ -1,34 +1,29 @@
-/*
- * Copyright (c) 2022 Huawei Device Co., Ltd.
- * Licensed under the Apache License, Version 2.0 (the "License");
- * you may not use this file except in compliance with the License.
- * You may obtain a copy of the License at
- *
- *     http://www.apache.org/licenses/LICENSE-2.0
- *
- * Unless required by applicable law or agreed to in writing, software
- * distributed under the License is distributed on an "AS IS" BASIS,
- * WITHOUT WARRANTIES OR CONDITIONS OF ANY KIND, either express or implied.
- * See the License for the specific language governing permissions and
- * limitations under the License.
- */
-
-#ifndef IUPLOAD_TASK_
-#define IUPLOAD_TASK_
-
-#include "upload_common.h"
-namespace OHOS::Request::Upload {
-class IUploadTask {
-public:
-    virtual void OnProgress(curl_off_t dltotal, curl_off_t dlnow, curl_off_t ultotal, curl_off_t ulnow) = 0;
-<<<<<<< HEAD
-    virtual void OnHeaderReceive(char *buffer, size_t size, size_t nitems) = 0;
-    virtual void OnFail(const std::vector<TaskState> &taskStates) = 0;
-    virtual void OnComplete(const std::vector<TaskState> &taskStates) = 0;
-=======
-    virtual void OnHeaderReceive(const std::string &header) = 0;
-    virtual void OnFail(unsigned int error) = 0;
->>>>>>> 636f27a2
-};
-} // end of OHOS::Request::Upload
+/*
+ * Copyright (c) 2022 Huawei Device Co., Ltd.
+ * Licensed under the Apache License, Version 2.0 (the "License");
+ * you may not use this file except in compliance with the License.
+ * You may obtain a copy of the License at
+ *
+ *     http://www.apache.org/licenses/LICENSE-2.0
+ *
+ * Unless required by applicable law or agreed to in writing, software
+ * distributed under the License is distributed on an "AS IS" BASIS,
+ * WITHOUT WARRANTIES OR CONDITIONS OF ANY KIND, either express or implied.
+ * See the License for the specific language governing permissions and
+ * limitations under the License.
+ */
+
+#ifndef IUPLOAD_TASK_
+#define IUPLOAD_TASK_
+
+#include "upload_common.h"
+namespace OHOS::Request::Upload {
+class IUploadTask {
+public:
+    virtual void OnProgress(curl_off_t dltotal, curl_off_t dlnow, curl_off_t ultotal, curl_off_t ulnow) = 0;
+    virtual void OnHeaderReceive(const std::string &header) = 0;
+    virtual void OnFail(const std::vector<TaskState> &taskStates) = 0;
+    virtual void OnComplete(const std::vector<TaskState> &taskStates) = 0;
+};
+} // end of OHOS::Request::Upload
 #endif