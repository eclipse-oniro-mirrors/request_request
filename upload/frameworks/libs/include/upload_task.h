--- conflicted
+++ resolved
@@ -1,113 +1,108 @@
-/*
- * Copyright (c) 2022 Huawei Device Co., Ltd.
- * Licensed under the Apache License, Version 2.0 (the "License");
- * you may not use this file except in compliance with the License.
- * You may obtain a copy of the License at
- *
- *     http://www.apache.org/licenses/LICENSE-2.0
- *
- * Unless required by applicable law or agreed to in writing, software
- * distributed under the License is distributed on an "AS IS" BASIS,
- * WITHOUT WARRANTIES OR CONDITIONS OF ANY KIND, either express or implied.
- * See the License for the specific language governing permissions and
- * limitations under the License.
- */
-
-#ifndef UPLOAD_TASK_
-#define UPLOAD_TASK_
-
-#include <cstdio>
-#include <thread>
-#include <vector>
-#include <pthread.h>
-#include "curl/curl.h"
-#include "curl/easy.h"
-#include "upload_common.h"
-#include "i_header_receive_callback.h"
-#include "i_progress_callback.h"
-#include "i_complete_callback.h"
-#include "i_fail_callback.h"
-#include "i_upload_task.h"
-#include "upload_config.h"
-#include "curl_adp.h"
-#include "obtain_file.h"
-#include "upload_hilog_wrapper.h"
-
-#include "context.h"
-#include "ability_context.h"
-#include "data_ability_helper.h"
-
-namespace OHOS::Request::Upload {
-enum UploadTaskState {
-    STATE_INIT,
-    STATE_RUNNING,
-    STATE_SUCCESS,
-    STATE_FAILURE,
-};
-
-class UploadTask : public IUploadTask {
-public:
-    UPLOAD_API UploadTask(std::shared_ptr<UploadConfig>& uploadConfig);
-    UPLOAD_API virtual ~UploadTask();
-    UPLOAD_API virtual bool Remove();
-    UPLOAD_API virtual void On(Type type, void *callback);
-    UPLOAD_API virtual void Off(Type type, void *callback);
-    UPLOAD_API virtual void Off(Type type);
-    UPLOAD_API void ExecuteTask();
-    static void Run(void *arg);
-    virtual void OnRun();
-
-    UPLOAD_API virtual void SetCallback(Type type, void *callback);
-    UPLOAD_API virtual void SetContext(std::shared_ptr<OHOS::AbilityRuntime::Context> context);
-    virtual void OnProgress(curl_off_t dltotal, curl_off_t dlnow, curl_off_t ultotal, curl_off_t ulnow);
-<<<<<<< HEAD
-    virtual void OnHeaderReceive(char *buffer, size_t size, size_t nitems);
-    virtual void OnFail(const std::vector<TaskState> &taskStates);
-    virtual void OnComplete(const std::vector<TaskState> &taskStates);
-=======
-    virtual void OnHeaderReceive(const std::string &header);
-    virtual void OnFail(unsigned int error);
->>>>>>> 636f27a2
-    std::vector<std::string> StringSplit(const std::string& str, char delim);
-
-protected:
-    uint32_t GetFileArray();
-    void ClearFileArray();
-private:
-    void ReportTaskFault(TaskResult taskResult) const;
-
-    std::shared_ptr<UploadConfig> uploadConfig_;
-    std::unique_ptr<std::thread> thread_;
-    static constexpr const char *REQUEST_TASK_FAULT = "REQUEST_TASK_FAULT";
-    static constexpr const char *TASKS_TYPE = "TASKS_TYPE";
-    static constexpr const char *UPLOAD = "UPLOAD";
-    static constexpr const char *TOTAL_FILE_NUM = "TOTAL_FILE_NUM";
-    static constexpr const char *FAIL_FILE_NUM = "FAIL_FILE_NUM";
-    static constexpr const char *SUCCESS_FILE_NUM = "SUCCESS_FILE_NUM";
-    static constexpr const char *ERROR_INFO = "ERROR_INFO";
-
-    static constexpr const char *FILE_READ_FAILED = "File read failed";
-    static constexpr const char *FILE_READ_SUCCEEDED = "File read succeeded";
-    static constexpr const char *ERROR_BY_LAST_FAILURE = "Error by last failure";
-
-    IProgressCallback* progressCallback_;
-    IHeaderReceiveCallback* headerReceiveCallback_;
-    IFailCallback* failCallback_;
-    ICompleteCallback* completeCallback_;
-
-    std::shared_ptr<CUrlAdp> curlAdp_;
-    std::shared_ptr<ObtainFile> obtainFile_;
-    std::shared_ptr<OHOS::AbilityRuntime::Context> context_;
-    int64_t uploadedSize_;
-    int64_t totalSize_;
-    std::vector<TaskState> taskStates_;
-    std::vector<std::string> headerArray_;
-    std::string header_;
-    std::vector<FileData> fileArray_;
-    UploadTaskState state_;
-    std::mutex mutex_;
-    std::thread::native_handle_type thread_handle_;
-    static constexpr int USLEEP_INTERVEL_BEFOR_RUN = 50 * 1000;
-};
-} // end of OHOS::Request::Upload
+/*
+ * Copyright (c) 2022 Huawei Device Co., Ltd.
+ * Licensed under the Apache License, Version 2.0 (the "License");
+ * you may not use this file except in compliance with the License.
+ * You may obtain a copy of the License at
+ *
+ *     http://www.apache.org/licenses/LICENSE-2.0
+ *
+ * Unless required by applicable law or agreed to in writing, software
+ * distributed under the License is distributed on an "AS IS" BASIS,
+ * WITHOUT WARRANTIES OR CONDITIONS OF ANY KIND, either express or implied.
+ * See the License for the specific language governing permissions and
+ * limitations under the License.
+ */
+
+#ifndef UPLOAD_TASK_
+#define UPLOAD_TASK_
+
+#include <cstdio>
+#include <thread>
+#include <vector>
+#include <pthread.h>
+#include "curl/curl.h"
+#include "curl/easy.h"
+#include "upload_common.h"
+#include "i_header_receive_callback.h"
+#include "i_progress_callback.h"
+#include "i_complete_callback.h"
+#include "i_fail_callback.h"
+#include "i_upload_task.h"
+#include "upload_config.h"
+#include "curl_adp.h"
+#include "obtain_file.h"
+#include "upload_hilog_wrapper.h"
+
+#include "context.h"
+#include "ability_context.h"
+#include "data_ability_helper.h"
+
+namespace OHOS::Request::Upload {
+enum UploadTaskState {
+    STATE_INIT,
+    STATE_RUNNING,
+    STATE_SUCCESS,
+    STATE_FAILURE,
+};
+
+class UploadTask : public IUploadTask {
+public:
+    UPLOAD_API UploadTask(std::shared_ptr<UploadConfig>& uploadConfig);
+    UPLOAD_API virtual ~UploadTask();
+    UPLOAD_API virtual bool Remove();
+    UPLOAD_API virtual void On(Type type, void *callback);
+    UPLOAD_API virtual void Off(Type type, void *callback);
+    UPLOAD_API virtual void Off(Type type);
+    UPLOAD_API void ExecuteTask();
+    static void Run(void *arg);
+    virtual void OnRun();
+
+    UPLOAD_API virtual void SetCallback(Type type, void *callback);
+    UPLOAD_API virtual void SetContext(std::shared_ptr<OHOS::AbilityRuntime::Context> context);
+    virtual void OnProgress(curl_off_t dltotal, curl_off_t dlnow, curl_off_t ultotal, curl_off_t ulnow);
+    virtual void OnHeaderReceive(const std::string &header);
+    virtual void OnFail(const std::vector<TaskState> &taskStates);
+    virtual void OnComplete(const std::vector<TaskState> &taskStates);
+    std::vector<std::string> StringSplit(const std::string& str, char delim);
+
+protected:
+    uint32_t GetFileArray();
+    void ClearFileArray();
+private:
+    void ReportTaskFault(TaskResult taskResult) const;
+
+    std::shared_ptr<UploadConfig> uploadConfig_;
+    std::unique_ptr<std::thread> thread_;
+    static constexpr const char *REQUEST_TASK_FAULT = "REQUEST_TASK_FAULT";
+    static constexpr const char *TASKS_TYPE = "TASKS_TYPE";
+    static constexpr const char *UPLOAD = "UPLOAD";
+    static constexpr const char *TOTAL_FILE_NUM = "TOTAL_FILE_NUM";
+    static constexpr const char *FAIL_FILE_NUM = "FAIL_FILE_NUM";
+    static constexpr const char *SUCCESS_FILE_NUM = "SUCCESS_FILE_NUM";
+    static constexpr const char *ERROR_INFO = "ERROR_INFO";
+
+    static constexpr const char *FILE_READ_FAILED = "File read failed";
+    static constexpr const char *FILE_READ_SUCCEEDED = "File read succeeded";
+    static constexpr const char *ERROR_BY_LAST_FAILURE = "Error by last failure";
+
+    IProgressCallback* progressCallback_;
+    IHeaderReceiveCallback* headerReceiveCallback_;
+    IFailCallback* failCallback_;
+    ICompleteCallback* completeCallback_;
+
+    std::shared_ptr<CUrlAdp> curlAdp_;
+    std::shared_ptr<ObtainFile> obtainFile_;
+    std::shared_ptr<OHOS::AbilityRuntime::Context> context_;
+    int64_t uploadedSize_;
+    int64_t totalSize_;
+    std::vector<TaskState> taskStates_;
+    std::vector<std::string> headerArray_;
+    std::string header_;
+    std::vector<FileData> fileArray_;
+    UploadTaskState state_;
+    std::mutex mutex_;
+    std::thread::native_handle_type thread_handle_;
+    static constexpr int USLEEP_INTERVEL_BEFOR_RUN = 50 * 1000;
+};
+} // end of OHOS::Request::Upload
 #endif