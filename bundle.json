{
  "name": "@ohos/request",
  "description": "Provide download and upload service for 3rd party app",
  "version": "3.1",
  "license": "Apache License 2.0",
  "publishAs": "code-segment",
  "segment": {
    "destPath": "base/request/request"
  },
  "dirs": {},
  "scripts": {},
  "component": {
    "name": "request",
    "subsystem": "request",
    "syscap": [
        "SystemCapability.MiscServices.Download",
        "SystemCapability.MiscServices.Upload"
    ],
    "features": [
    ],
    "adapted_system_type": [
      "standard"
    ],
    "rom":"300KB",
    "ram":"1024KB",
    "hisysevent_config": [
      "//base/request/request/hisysevent.yaml"
    ],
    "deps": {
    "components": [
<<<<<<< HEAD
        "ipc",
        "telephony_core_service",
        "hiviewdfx_hilog_native",
        "appexecfwk_standard",
        "aafwk_standard",
        "safwk",
        "samgr",
        "window_manager",
        "napi",
        "utils_base"		
=======
      "common",
      "jsoncpp",
      "preference",
      "samgr_standard",
      "os_account",
      "ipc",
      "netmanager_base",
      "common_event_service",
      "utils_base",
      "time_native",
      "multimedia_image_standard",
      "eventhandler",
      "bundle_framework",
      "ability_runtime",
      "safwk",
      "access_token",
      "relational_store",
      "napi",
      "ril_device_driver_interface",
      "startup_l2",
      "ability_base",
      "hiviewdfx_hilog_native",
      "core_service",
      "libuv"	
>>>>>>> 0c07019e
    ],
      "third_party": []
    },
    "build": {
      "group_type": {
        "base_group": [
          "//base/request/request/upload/interfaces/kits/napi:request",
          "//base/request/request/upload/frameworks/libs:upload_lib"

        ],
        "fwk_group": [
          "//base/request/request/download/ability:downloaddataability",
          "//base/request/request/download/ability:download_dataability",
          "//base/request/request/download/interfaces/kits/js/napi/download_single:downloadsingle"
        ],
        "service_group": [
          "//base/request/request/download/etc/init:downloadservice.cfg",
          "//base/request/request/download/sa_profile:download_sa_profiles",
          "//base/request/request/download/services:download_server"
        ]
      },
      "inner_kits": [
      ],
      "test": [
        "//base/request/request/upload/unitest:upload_obtain_file_UT_test",
        "//base/request/request/upload/unitest:upload_UT_test",
        "//base/request/request/test/fuzztest:fuzztest"
      ]
    }
  }
}<|MERGE_RESOLUTION|>--- conflicted
+++ resolved
@@ -28,22 +28,10 @@
     ],
     "deps": {
     "components": [
-<<<<<<< HEAD
-        "ipc",
-        "telephony_core_service",
-        "hiviewdfx_hilog_native",
-        "appexecfwk_standard",
-        "aafwk_standard",
-        "safwk",
-        "samgr",
-        "window_manager",
-        "napi",
-        "utils_base"		
-=======
       "common",
       "jsoncpp",
       "preference",
-      "samgr_standard",
+      "samgr",
       "os_account",
       "ipc",
       "netmanager_base",
@@ -64,7 +52,6 @@
       "hiviewdfx_hilog_native",
       "core_service",
       "libuv"	
->>>>>>> 0c07019e
     ],
       "third_party": []
     },
