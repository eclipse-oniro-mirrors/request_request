﻿/*
 * Copyright (c) 2022 Huawei Device Co., Ltd.
 * Licensed under the Apache License, Version 2.0 (the "License");
 * you may not use this file except in compliance with the License.
 * You may obtain a copy of the License at
 *
 *     http://www.apache.org/licenses/LICENSE-2.0
 *
 * Unless required by applicable law or agreed to in writing, software
 * distributed under the License is distributed on an "AS IS" BASIS,
 * WITHOUT WARRANTIES OR CONDITIONS OF ANY KIND, either express or implied.
 * See the License for the specific language governing permissions and
 * limitations under the License.
 */

#include "download_service_manager.h"

#include <algorithm>
#include <cstddef>
#include <cstdint>
#include <functional>
#include <map>
#include <memory>
#include <mutex>
#include <new>
#include <queue>
#include <thread>
#include <pthread.h>
#include <utility>

#include "application_state_observer.h"
#include "iservice_registry.h"
#include "log.h"
#include "net_all_capabilities.h"
#include "net_conn_constants.h"
#include "network_adapter.h"
#include "system_ability_definition.h"
#include "unistd.h"

static constexpr uint32_t THREAD_POOL_NUM = 4;
static constexpr uint32_t TASK_SLEEP_INTERVAL = 1;
static constexpr uint32_t MAX_RETRY_TIMES = 3;

using namespace OHOS::NetManagerStandard;
namespace OHOS::Request::Download {
std::mutex DownloadServiceManager::instanceLock_;
DownloadServiceManager *DownloadServiceManager::instance_ = nullptr;
constexpr const int32_t WAITTING_TIME = 30;
namespace {
enum class ApplicationState {
    APP_STATE_BEGIN = 0,
    APP_STATE_CREATE = APP_STATE_BEGIN,
    APP_STATE_READY,
    APP_STATE_FOREGROUND,
    APP_STATE_FOCUS,
    APP_STATE_BACKGROUND,
    APP_STATE_TERMINATED,
    APP_STATE_END,
};
}

DownloadServiceManager::DownloadServiceManager()
    : initialized_(false), interval_(TASK_SLEEP_INTERVAL), threadNum_(THREAD_POOL_NUM), timeoutRetry_(MAX_RETRY_TIMES),
      taskId_(0), waittingFlag_(false), isSaQuitFlag_(false)
{
}

DownloadServiceManager::~DownloadServiceManager()
{
    Destroy();
}

DownloadServiceManager *DownloadServiceManager::GetInstance()
{
    if (instance_ == nullptr) {
        std::lock_guard<std::mutex> lock(instanceLock_);
        if (instance_ == nullptr) {
            instance_ = new (std::nothrow) DownloadServiceManager;
        }
    }
    return instance_;
}

bool DownloadServiceManager::Create(uint32_t threadNum)
{
    std::lock_guard<std::recursive_mutex> lock(mutex_);
    if (initialized_) {
        return true;
    }

    threadNum_ = threadNum;
    for (uint32_t i = 0; i < threadNum; i++) {
        threadList_.push_back(std::make_shared<DownloadThread>([this]() { return ProcessTask(); }, interval_, i));
        threadList_[i]->Start();
    }

    std::thread th = std::thread([this]() {
        pthread_setname_np(pthread_self(), "download_network");
        if (!MonitorNetwork()) {
            DOWNLOAD_HILOGE("network management SA does not exist");
        }
        MonitorAppState();
    });
    th.detach();
    initialized_ = true;
    return initialized_;
}

void DownloadServiceManager::Destroy()
{
    std::for_each(threadList_.begin(), threadList_.end(), [](auto t) { t->Stop(); });
    threadList_.clear();
    initialized_ = false;
}

uint32_t DownloadServiceManager::AddTask(const DownloadConfig &config)
{
    if (!initialized_) {
        DOWNLOAD_HILOGE("service ability init fail");
        return -1;
    }
    uint32_t taskId = GetCurrentTaskId();
    std::lock_guard<std::recursive_mutex> autoLock(mutex_);
    if (taskMap_.find(taskId) != taskMap_.end()) {
        DOWNLOAD_HILOGD("Invalid case: duplicate taskId");
        return -1;
    }
    auto task = std::make_shared<DownloadServiceTask>(taskId, config);
    if (task == nullptr) {
        DOWNLOAD_HILOGD("No mem to add task");
        return -1;
    }
    // move new task into pending queue
    task->SetRetryTime(timeoutRetry_);
    taskMap_[taskId] = task;
    MoveTaskToQueue(taskId, task);
    return taskId;
}

void DownloadServiceManager::InstallCallback(uint32_t taskId, DownloadTaskCallback eventCb)
{
    if (!initialized_) {
        return;
    }
    std::lock_guard<std::recursive_mutex> autoLock(mutex_);
    auto it = taskMap_.find(taskId);
    if (it != taskMap_.end()) {
        it->second->InstallCallback(eventCb);
    }
}

bool DownloadServiceManager::ProcessTask()
{
    if (!initialized_) {
        return false;
    }
    uint32_t taskId;
    auto pickupTask = [this, &taskId]() -> std::shared_ptr<DownloadServiceTask> {
        // pick up one task from pending queue
        std::lock_guard<std::recursive_mutex> autoLock(mutex_);
        if (pendingQueue_.size() > 0) {
            taskId = pendingQueue_.front();
            pendingQueue_.pop();
            if (taskMap_.find(taskId) != taskMap_.end()) {
                return taskMap_[taskId];
            }
        }
        return nullptr;
    };

    auto execTask = [&taskId, this](const std::shared_ptr<DownloadServiceTask>& task) -> bool {
        if (task == nullptr) {
            return false;
        }
        bool result = task->Run();
        MoveTaskToQueue(taskId, task);
        WaittingForQuitSa();
        return result;
    };
    return execTask(pickupTask());
}

bool DownloadServiceManager::Pause(uint32_t taskId, uint32_t uid)
{
    if (!initialized_) {
        return false;
    }
    DOWNLOAD_HILOGD("Pause Task[%{public}d]", taskId);
    std::lock_guard<std::recursive_mutex> autoLock(mutex_);
    auto it = taskMap_.find(taskId);
    if (it == taskMap_.end()) {
        return false;
    }
    if (!IsSameUid(static_cast<int32_t>(uid), it->second->GetTaskApplicationInfoUid())) {
        return false;
    }
    if (it->second->Pause()) {
        MoveTaskToQueue(taskId, it->second);
        return true;
    }
    return false;
}

bool DownloadServiceManager::Resume(uint32_t taskId, uint32_t uid)
{
    if (!initialized_) {
        return false;
    }
    DOWNLOAD_HILOGD("Resume Task[%{public}d]", taskId);
    std::lock_guard<std::recursive_mutex> autoLock(mutex_);
    auto it = taskMap_.find(taskId);
    if (it == taskMap_.end()) {
        return false;
    }
    if (!IsSameUid(static_cast<int32_t>(uid), it->second->GetTaskApplicationInfoUid())) {
        return false;
    }
    if (it->second->Resume()) {
        MoveTaskToQueue(taskId, it->second);
        return true;
    }
    return false;
}

bool DownloadServiceManager::Remove(uint32_t taskId, uint32_t uid)
{
    if (!initialized_) {
        return false;
    }
    DOWNLOAD_HILOGD("Remove Task[%{public}d]", taskId);
    std::lock_guard<std::recursive_mutex> autoLock(mutex_);
    auto it = taskMap_.find(taskId);
    if (it == taskMap_.end()) {
        return false;
    }
    if (!IsSameUid(static_cast<int32_t>(uid), it->second->GetTaskApplicationInfoUid())) {
        return false;
    }
    bool result = it->second->Remove();
    if (result) {
        taskMap_.erase(it);
        RemoveFromQueue(pendingQueue_, taskId);
        RemoveFromQueue(pausedQueue_, taskId);
        WaittingForQuitSa();
    }
    return result;
}

bool DownloadServiceManager::Query(uint32_t taskId, DownloadInfo &info)
{
    if (!initialized_) {
        return false;
    }
    std::lock_guard<std::recursive_mutex> autoLock(mutex_);
    auto it = taskMap_.find(taskId);
    if (it == taskMap_.end()) {
        return false;
    }
    return it->second->Query(info);
}

bool DownloadServiceManager::Query(uint32_t taskId, uint32_t uid, DownloadInfo &info)
{
    if (!initialized_) {
        return false;
    }
    std::lock_guard<std::recursive_mutex> autoLock(mutex_);
    auto it = taskMap_.find(taskId);
    if (it == taskMap_.end()) {
        return false;
    }
    if (!IsSameUid(static_cast<int32_t>(uid), it->second->GetTaskApplicationInfoUid())) {
        return false;
    }
    return it->second->Query(info);
}

bool DownloadServiceManager::QueryMimeType(uint32_t taskId, uint32_t uid, std::string &mimeType)
{
    if (!initialized_) {
        return false;
    }
    std::lock_guard<std::recursive_mutex> autoLock(mutex_);
    auto it = taskMap_.find(taskId);
    if (it == taskMap_.end()) {
        return false;
    }
    if (!IsSameUid(static_cast<int32_t>(uid), it->second->GetTaskApplicationInfoUid())) {
        return false;
    }
    return it->second->QueryMimeType(mimeType);
}

void DownloadServiceManager::SetStartId(uint32_t startId)
{
    std::lock_guard<std::recursive_mutex> autoLock(mutex_);
    taskId_ = startId;
}

uint32_t DownloadServiceManager::GetStartId() const
{
    return taskId_;
}

uint32_t DownloadServiceManager::GetCurrentTaskId()
{
    std::lock_guard<std::recursive_mutex> autoLock(mutex_);
    return taskId_++;
}

DownloadServiceManager::QueueType DownloadServiceManager::DecideQueueType(DownloadStatus status)
{
    switch (status) {
        case SESSION_PAUSED:
            return QueueType::PAUSED_QUEUE;

        case SESSION_UNKNOWN:
            return QueueType::PENDING_QUEUE;

        case SESSION_PENDING:
        case SESSION_RUNNING:
        case SESSION_SUCCESS:
        case SESSION_FAILED:
        default:
            return QueueType::NONE_QUEUE;
    }
    return QueueType::NONE_QUEUE;
}

void DownloadServiceManager::MoveTaskToQueue(uint32_t taskId, std::shared_ptr<DownloadServiceTask> task)
{
    DownloadStatus status;
    ErrorCode code;
    PausedReason reason;
    task->GetRunResult(status, code, reason);
    DOWNLOAD_HILOGD("Status [%{public}d], Code [%{public}d], Reason [%{public}d]", status, code, reason);
    switch (DecideQueueType(status)) {
        case QueueType::PENDING_QUEUE: {
            std::lock_guard<std::recursive_mutex> autoLock(mutex_);
            RemoveFromQueue(pausedQueue_, taskId);
            PushQueue(pendingQueue_, taskId);
            break;
        }
        case QueueType::PAUSED_QUEUE: {
            std::lock_guard<std::recursive_mutex> autoLock(mutex_);
            RemoveFromQueue(pendingQueue_, taskId);
            PushQueue(pausedQueue_, taskId);
            break;
        }
        case QueueType::NONE_QUEUE:
        default:
            break;
    }
}

void DownloadServiceManager::PushQueue(std::queue<uint32_t> &queue, uint32_t taskId)
{
    if (taskMap_.find(taskId) == taskMap_.end()) {
        DOWNLOAD_HILOGD("invalid task id [%{public}d]", taskId);
        return;
    }

    if (queue.empty()) {
        queue.push(taskId);
        return;
    }

    auto headElement = queue.front();
    if (headElement == taskId) {
        return;
    }

    bool foundIt = false;
    uint32_t indicatorId = headElement;
    do {
        if (queue.front() == taskId) {
            foundIt = true;
        }
        queue.push(headElement);
        queue.pop();
        headElement = queue.front();
    } while (headElement != indicatorId);

    if (!foundIt) {
        queue.push(taskId);
    }
}

void DownloadServiceManager::RemoveFromQueue(std::queue<uint32_t> &queue, uint32_t taskId)
{
    if (queue.empty()) {
        return;
    }

    auto headElement = queue.front();
    if (headElement == taskId) {
        queue.pop();
        return;
    }

    auto indicatorId = headElement;
    do {
        if (headElement != taskId) {
            queue.push(queue.front());
        }
        queue.pop();
        headElement = queue.front();
    } while (headElement != indicatorId);
}

void DownloadServiceManager::SetInterval(uint32_t interval)
{
    interval_ = interval;
}
uint32_t DownloadServiceManager::GetInterval() const
{
    return interval_;
}

void DownloadServiceManager::ResumeTaskByNetwork()
{
    int taskCount = 0;
    std::lock_guard<std::recursive_mutex> autoLock(mutex_);
    size_t size = pausedQueue_.size();
    while (size-- > 0) {
        uint32_t taskId = pausedQueue_.front();
        if (taskMap_.find(taskId) != taskMap_.end()) {
            pausedQueue_.pop();
            auto task = taskMap_[taskId];
            DownloadStatus status;
            ErrorCode code;
            PausedReason reason;
            task->GetRunResult(status, code, reason);
            if (reason != PAUSED_BY_USER) {
                task->Resume();
                PushQueue(pendingQueue_, taskId);
                taskCount++;
            } else {
                pausedQueue_.push(taskId);
            }
        }
    }
    DOWNLOAD_HILOGD("[%{public}d] task has been resumed by network status changed", taskCount);
}

bool DownloadServiceManager::MonitorNetwork()
{
    return NetworkAdapter::GetInstance().RegOnNetworkChange([this]() {
        this->ResumeTaskByNetwork();
        this->UpdateNetworkType();
    });
}

void DownloadServiceManager::UpdateNetworkType()
{
    DOWNLOAD_HILOGD("UpdateNetworkType start\n");
    std::lock_guard<std::recursive_mutex> autoLock(mutex_);
    DownloadStatus status;
    ErrorCode code;
    PausedReason reason;
    for (const auto &it : taskMap_) {
        it.second->GetRunResult(status, code, reason);
        bool bRet = status == SESSION_RUNNING || status == SESSION_PENDING || status == SESSION_PAUSED;
        if (bRet) {
            if (!it.second->IsSatisfiedConfiguration()) {
                RemoveFromQueue(pendingQueue_, it.first);
                PushQueue(pausedQueue_, it.first);
            }
        }
    }
}
void DownloadServiceManager::MonitorAppState()
{
    bool ret = ApplicationStateObserver::GetInstance().RegisterAppStateChanged(
        [this](const std::string bundleName, int32_t uid, int32_t state) {
        this->UpdateAppState(bundleName, uid, state);
    });
    DOWNLOAD_HILOGD("RegisterAppStateChanged retcode= %{public}d", ret);
}

void DownloadServiceManager::UpdateAppState(const std::string &bundleName, int32_t uid, int32_t state)
{
    DOWNLOAD_HILOGI("UpdateAppState uid=%{public}d, bundleName=%{public}s, state=%{public}d",
                    uid, bundleName.c_str(), state);
    std::lock_guard<std::recursive_mutex> autoLock(mutex_);
    for (const auto &iter : taskMap_) {
        if (IsSameApplication(bundleName, uid,
                              iter.second->GetTaskBundleName(), iter.second->GetTaskApplicationInfoUid())) {
            if (IsBackgroundOrTerminated(state)) {
                iter.second->SetNotifyApp(false);
            } else if (IsForeground(state)) {
                iter.second->SetNotifyApp(true);
            }
        }
    }
}

bool DownloadServiceManager::IsSameApplication(const std::string &sName, int32_t sUid,
                                               const std::string &dName, int32_t dUid)
{
    return  (IsSameBundleName(sName, dName)) && (IsSameUid(sUid, dUid));
}

bool DownloadServiceManager::IsBackgroundOrTerminated(int32_t state)
{
    return state == static_cast<int32_t>(ApplicationState::APP_STATE_BACKGROUND) ||
           state == static_cast<int32_t>(ApplicationState::APP_STATE_TERMINATED);
}

bool DownloadServiceManager::IsForeground(int32_t state)
{
    return state == static_cast<int32_t>(ApplicationState::APP_STATE_FOREGROUND);
}

bool DownloadServiceManager::QueryAllTask(std::vector<DownloadInfo> &taskVector)
{
    std::lock_guard<std::recursive_mutex> autoLock(mutex_);
    for (const auto &it : taskMap_) {
        DownloadInfo downloadInfo;
        it.second->Query(downloadInfo);
        taskVector.push_back(downloadInfo);
    }
    return true;
}

<<<<<<< HEAD
bool DownloadServiceManager::IsSaQuit()
{
    if (!pendingQueue_.empty() || !pausedQueue_.empty()) {
        DOWNLOAD_HILOGD("pendingQueue_ or pausedQueue_ is not empty!");
        return false;
    }
    for (const auto &iter : taskMap_) {
        DownloadStatus status;
        ErrorCode code;
        PausedReason reason;
        iter.second->GetRunResult(status, code, reason);
        if (status == DownloadStatus::SESSION_RUNNING) {
            DOWNLOAD_HILOGD("taskMap_ has running task!");
            return false;
        }
    }
    return true;
}

int32_t DownloadServiceManager::QuitSystemAbility()
{
    auto saManager = SystemAbilityManagerClient::GetInstance().GetSystemAbilityManager();
    if (saManager == nullptr) {
        DOWNLOAD_HILOGE("GetSystemAbilityManager return nullptr");
        return -1;
    }
    int32_t result = saManager->UnloadSystemAbility(DOWNLOAD_SERVICE_ID);
    if (result != ERR_OK) {
        DOWNLOAD_HILOGE("UnloadSystemAbility %{public}d failed, result: %{public}d", DOWNLOAD_SERVICE_ID, result);
        return result;
    }
    DOWNLOAD_HILOGD("QuitSystemAbility finish");
    return ERR_OK;
}

void DownloadServiceManager::WaittingTime()
{
    waittingFlag_ = true;
    std::this_thread::sleep_for(std::chrono::seconds(WAITTING_TIME));
    std::this_thread::yield();
    if (IsSaQuit()) {
        isSaQuitFlag_ = true;
        DOWNLOAD_HILOGD("Quit System Ability");
        int32_t ret = QuitSystemAbility();
        if (ret != ERR_OK) {
            DOWNLOAD_HILOGE("QuitSystemAbility failed! ret = %{public}d", ret);
        }
    }
    waittingFlag_ = false;
}

void DownloadServiceManager::WaittingForQuitSa()
{
    if (waittingFlag_ || isSaQuitFlag_) {
        return;
    }
    std::lock_guard<std::mutex> lock(waittingLock_);
    if (waittingFlag_ || isSaQuitFlag_) {
        return;
    }
    if (IsSaQuit()) {
        DOWNLOAD_HILOGI("Waitting 30s for Sa to exit");
        timeThreadHandler_ = std::thread([this] { WaittingTime(); });
        timeThreadHandler_.detach();
    }
=======
bool DownloadServiceManager::IsSameBundleName(const std::string &sName, const std::string &dName)
{
    return sName == dName;
}

bool DownloadServiceManager::IsSameUid(int32_t sUid, int32_t dUid)
{
    return sUid = dUid;
>>>>>>> 28aaf396
}
} // namespace OHOS::Request::Download<|MERGE_RESOLUTION|>--- conflicted
+++ resolved
@@ -1,4 +1,4 @@
-﻿/*
+/*
  * Copyright (c) 2022 Huawei Device Co., Ltd.
  * Licensed under the Apache License, Version 2.0 (the "License");
  * you may not use this file except in compliance with the License.
@@ -523,7 +523,6 @@
     return true;
 }
 
-<<<<<<< HEAD
 bool DownloadServiceManager::IsSaQuit()
 {
     if (!pendingQueue_.empty() || !pausedQueue_.empty()) {
@@ -589,7 +588,6 @@
         timeThreadHandler_ = std::thread([this] { WaittingTime(); });
         timeThreadHandler_.detach();
     }
-=======
 bool DownloadServiceManager::IsSameBundleName(const std::string &sName, const std::string &dName)
 {
     return sName == dName;
@@ -598,6 +596,5 @@
 bool DownloadServiceManager::IsSameUid(int32_t sUid, int32_t dUid)
 {
     return sUid = dUid;
->>>>>>> 28aaf396
 }
 } // namespace OHOS::Request::Download