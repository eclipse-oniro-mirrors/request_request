--- conflicted
+++ resolved
@@ -594,13 +594,6 @@
                     }
                     // user triggered
                     ErrorKind::UserAborted => return true,
-<<<<<<< HEAD
-                    ErrorKind::BodyTransfer => {
-                        sleep(Duration::from_millis(1000));
-                        self.set_status(State::FAILED, Reason::OthersError);
-                    },
-=======
->>>>>>> 771c4bbf
                     _ => {
                         self.set_status(State::FAILED, Reason::OthersError);
                     }
@@ -660,10 +653,6 @@
                     ErrorKind::Redirect => self.set_code(index, Reason::RedirectError),
                     ErrorKind::Connect => self.set_code(index, Reason::ConnectError),
                     ErrorKind::ConnectionUpgrade => self.set_code(index, Reason::ConnectError),
-                    ErrorKind::BodyTransfer => {
-                        sleep(Duration::from_millis(1000));
-                        self.set_code(index, Reason::OthersError);
-                    },
                     _ => self.set_code(index, Reason::OthersError),
                 }
                 return false;
