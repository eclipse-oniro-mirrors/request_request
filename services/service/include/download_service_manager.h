﻿/*
 * Copyright (c) 2022 Huawei Device Co., Ltd.
 * Licensed under the Apache License, Version 2.0 (the "License");
 * you may not use this file except in compliance with the License.
 * You may obtain a copy of the License at
 *
 *     http://www.apache.org/licenses/LICENSE-2.0
 *
 * Unless required by applicable law or agreed to in writing, software
 * distributed under the License is distributed on an "AS IS" BASIS,
 * WITHOUT WARRANTIES OR CONDITIONS OF ANY KIND, either express or implied.
 * See the License for the specific language governing permissions and
 * limitations under the License.
 */

#ifndef DOWNLOAD_SERVICE_MANAGER_H
#define DOWNLOAD_SERVICE_MANAGER_H

#include <map>
#include <memory>
#include <mutex>
#include <queue>
#include <stdint.h>
#include <functional>
#include <mutex>
#include <iosfwd>
#include <vector>

#include "constant.h"
#include "download_config.h"
#include "download_info.h"
#include "download_service_task.h"
#include "download_thread.h"

namespace OHOS::Request::Download {
class DownloadServiceManager final {
public:
    static DownloadServiceManager *GetInstance();

    bool Create(uint32_t threadNum);
    void Destroy();

    uint32_t AddTask(const DownloadConfig &config);
    void InstallCallback(uint32_t taskId, DownloadTaskCallback eventCb);
    bool ProcessTask();

    bool Pause(uint32_t taskId, uint32_t uid);
    bool Resume(uint32_t taskId, uint32_t uid);
    bool Remove(uint32_t taskId, uint32_t uid);
    bool Query(uint32_t taskId, DownloadInfo &info);
    bool Query(uint32_t taskId, uint32_t uid, DownloadInfo &info);
    bool QueryAllTask(std::vector<DownloadInfo> &taskVector);
    bool QueryMimeType(uint32_t taskId, uint32_t uid, std::string &mimeType);

    void SetStartId(uint32_t startId);
    uint32_t GetStartId() const;

    void SetInterval(uint32_t interval);
    uint32_t GetInterval() const;

    void ResumeTaskByNetwork();

    void WaittingForQuitSa();
private:
    explicit DownloadServiceManager();
    ~DownloadServiceManager();
    enum class QueueType {
        NONE_QUEUE,
        PENDING_QUEUE,
        PAUSED_QUEUE,
    };

    uint32_t GetCurrentTaskId();
    QueueType DecideQueueType(DownloadStatus status);
    void MoveTaskToQueue(uint32_t taskId, std::shared_ptr<DownloadServiceTask> task);
    void PushQueue(std::queue<uint32_t> &queue, uint32_t taskId);
    void RemoveFromQueue(std::queue<uint32_t> &queue, uint32_t taskId);
    bool MonitorNetwork();
    void UpdateNetworkType();
    void MonitorAppState();
    void UpdateAppState(const std::string &bundleName, int32_t uid, int32_t state);
    bool IsSameApplication(const std::string &sName, int32_t sUid, const std::string &dName, int32_t dUid);
    bool IsBackgroundOrTerminated(int32_t state);
    bool IsForeground(int32_t state);
<<<<<<< HEAD
    void WaittingTime();
    int32_t QuitSystemAbility();
    bool IsSaQuit();
=======
    bool IsSameBundleName(const std::string &sName, const std::string &dName);
    bool IsSameUid(int32_t sUid, int32_t dUid);
>>>>>>> 28aaf396
private:
    bool initialized_;
    std::recursive_mutex mutex_;
    std::map<uint32_t, std::shared_ptr<DownloadServiceTask>> taskMap_;
    std::queue<uint32_t> pendingQueue_;
    std::queue<uint32_t> pausedQueue_;
    std::vector<std::shared_ptr<DownloadThread>> threadList_;

    /* configuration for download service manager */
    uint32_t interval_;
    uint32_t threadNum_;
    uint32_t timeoutRetry_;
    std::thread timeThreadHandler_;
    bool waittingFlag_;
    std::mutex waittingLock_;
    bool isSaQuitFlag_;

    uint32_t taskId_;
    static std::mutex instanceLock_;
    static DownloadServiceManager* instance_;
};
} // namespace OHOS::Request::Download
#endif // DOWNLOAD_SERVICE_MANAGER_H
<|MERGE_RESOLUTION|>--- conflicted
+++ resolved
@@ -1,115 +1,112 @@
-﻿/*
- * Copyright (c) 2022 Huawei Device Co., Ltd.
- * Licensed under the Apache License, Version 2.0 (the "License");
- * you may not use this file except in compliance with the License.
- * You may obtain a copy of the License at
- *
- *     http://www.apache.org/licenses/LICENSE-2.0
- *
- * Unless required by applicable law or agreed to in writing, software
- * distributed under the License is distributed on an "AS IS" BASIS,
- * WITHOUT WARRANTIES OR CONDITIONS OF ANY KIND, either express or implied.
- * See the License for the specific language governing permissions and
- * limitations under the License.
- */
-
-#ifndef DOWNLOAD_SERVICE_MANAGER_H
-#define DOWNLOAD_SERVICE_MANAGER_H
-
-#include <map>
-#include <memory>
-#include <mutex>
-#include <queue>
-#include <stdint.h>
-#include <functional>
-#include <mutex>
-#include <iosfwd>
-#include <vector>
-
-#include "constant.h"
-#include "download_config.h"
-#include "download_info.h"
-#include "download_service_task.h"
-#include "download_thread.h"
-
-namespace OHOS::Request::Download {
-class DownloadServiceManager final {
-public:
-    static DownloadServiceManager *GetInstance();
-
-    bool Create(uint32_t threadNum);
-    void Destroy();
-
-    uint32_t AddTask(const DownloadConfig &config);
-    void InstallCallback(uint32_t taskId, DownloadTaskCallback eventCb);
-    bool ProcessTask();
-
-    bool Pause(uint32_t taskId, uint32_t uid);
-    bool Resume(uint32_t taskId, uint32_t uid);
-    bool Remove(uint32_t taskId, uint32_t uid);
-    bool Query(uint32_t taskId, DownloadInfo &info);
-    bool Query(uint32_t taskId, uint32_t uid, DownloadInfo &info);
-    bool QueryAllTask(std::vector<DownloadInfo> &taskVector);
-    bool QueryMimeType(uint32_t taskId, uint32_t uid, std::string &mimeType);
-
-    void SetStartId(uint32_t startId);
-    uint32_t GetStartId() const;
-
-    void SetInterval(uint32_t interval);
-    uint32_t GetInterval() const;
-
-    void ResumeTaskByNetwork();
-
-    void WaittingForQuitSa();
-private:
-    explicit DownloadServiceManager();
-    ~DownloadServiceManager();
-    enum class QueueType {
-        NONE_QUEUE,
-        PENDING_QUEUE,
-        PAUSED_QUEUE,
-    };
-
-    uint32_t GetCurrentTaskId();
-    QueueType DecideQueueType(DownloadStatus status);
-    void MoveTaskToQueue(uint32_t taskId, std::shared_ptr<DownloadServiceTask> task);
-    void PushQueue(std::queue<uint32_t> &queue, uint32_t taskId);
-    void RemoveFromQueue(std::queue<uint32_t> &queue, uint32_t taskId);
-    bool MonitorNetwork();
-    void UpdateNetworkType();
-    void MonitorAppState();
-    void UpdateAppState(const std::string &bundleName, int32_t uid, int32_t state);
-    bool IsSameApplication(const std::string &sName, int32_t sUid, const std::string &dName, int32_t dUid);
-    bool IsBackgroundOrTerminated(int32_t state);
-    bool IsForeground(int32_t state);
-<<<<<<< HEAD
-    void WaittingTime();
-    int32_t QuitSystemAbility();
-    bool IsSaQuit();
-=======
-    bool IsSameBundleName(const std::string &sName, const std::string &dName);
-    bool IsSameUid(int32_t sUid, int32_t dUid);
->>>>>>> 28aaf396
-private:
-    bool initialized_;
-    std::recursive_mutex mutex_;
-    std::map<uint32_t, std::shared_ptr<DownloadServiceTask>> taskMap_;
-    std::queue<uint32_t> pendingQueue_;
-    std::queue<uint32_t> pausedQueue_;
-    std::vector<std::shared_ptr<DownloadThread>> threadList_;
-
-    /* configuration for download service manager */
-    uint32_t interval_;
-    uint32_t threadNum_;
-    uint32_t timeoutRetry_;
-    std::thread timeThreadHandler_;
-    bool waittingFlag_;
-    std::mutex waittingLock_;
-    bool isSaQuitFlag_;
-
-    uint32_t taskId_;
-    static std::mutex instanceLock_;
-    static DownloadServiceManager* instance_;
-};
-} // namespace OHOS::Request::Download
-#endif // DOWNLOAD_SERVICE_MANAGER_H
+/*
+ * Copyright (c) 2022 Huawei Device Co., Ltd.
+ * Licensed under the Apache License, Version 2.0 (the "License");
+ * you may not use this file except in compliance with the License.
+ * You may obtain a copy of the License at
+ *
+ *     http://www.apache.org/licenses/LICENSE-2.0
+ *
+ * Unless required by applicable law or agreed to in writing, software
+ * distributed under the License is distributed on an "AS IS" BASIS,
+ * WITHOUT WARRANTIES OR CONDITIONS OF ANY KIND, either express or implied.
+ * See the License for the specific language governing permissions and
+ * limitations under the License.
+ */
+
+#ifndef DOWNLOAD_SERVICE_MANAGER_H
+#define DOWNLOAD_SERVICE_MANAGER_H
+
+#include <map>
+#include <memory>
+#include <mutex>
+#include <queue>
+#include <stdint.h>
+#include <functional>
+#include <mutex>
+#include <iosfwd>
+#include <vector>
+
+#include "constant.h"
+#include "download_config.h"
+#include "download_info.h"
+#include "download_service_task.h"
+#include "download_thread.h"
+
+namespace OHOS::Request::Download {
+class DownloadServiceManager final {
+public:
+    static DownloadServiceManager *GetInstance();
+
+    bool Create(uint32_t threadNum);
+    void Destroy();
+
+    uint32_t AddTask(const DownloadConfig &config);
+    void InstallCallback(uint32_t taskId, DownloadTaskCallback eventCb);
+    bool ProcessTask();
+
+    bool Pause(uint32_t taskId, uint32_t uid);
+    bool Resume(uint32_t taskId, uint32_t uid);
+    bool Remove(uint32_t taskId, uint32_t uid);
+    bool Query(uint32_t taskId, DownloadInfo &info);
+    bool Query(uint32_t taskId, uint32_t uid, DownloadInfo &info);
+    bool QueryAllTask(std::vector<DownloadInfo> &taskVector);
+    bool QueryMimeType(uint32_t taskId, uint32_t uid, std::string &mimeType);
+
+    void SetStartId(uint32_t startId);
+    uint32_t GetStartId() const;
+
+    void SetInterval(uint32_t interval);
+    uint32_t GetInterval() const;
+
+    void ResumeTaskByNetwork();
+
+    void WaittingForQuitSa();
+private:
+    explicit DownloadServiceManager();
+    ~DownloadServiceManager();
+    enum class QueueType {
+        NONE_QUEUE,
+        PENDING_QUEUE,
+        PAUSED_QUEUE,
+    };
+
+    uint32_t GetCurrentTaskId();
+    QueueType DecideQueueType(DownloadStatus status);
+    void MoveTaskToQueue(uint32_t taskId, std::shared_ptr<DownloadServiceTask> task);
+    void PushQueue(std::queue<uint32_t> &queue, uint32_t taskId);
+    void RemoveFromQueue(std::queue<uint32_t> &queue, uint32_t taskId);
+    bool MonitorNetwork();
+    void UpdateNetworkType();
+    void MonitorAppState();
+    void UpdateAppState(const std::string &bundleName, int32_t uid, int32_t state);
+    bool IsSameApplication(const std::string &sName, int32_t sUid, const std::string &dName, int32_t dUid);
+    bool IsBackgroundOrTerminated(int32_t state);
+    bool IsForeground(int32_t state);
+    void WaittingTime();
+    int32_t QuitSystemAbility();
+    bool IsSaQuit();
+    bool IsSameBundleName(const std::string &sName, const std::string &dName);
+    bool IsSameUid(int32_t sUid, int32_t dUid);
+private:
+    bool initialized_;
+    std::recursive_mutex mutex_;
+    std::map<uint32_t, std::shared_ptr<DownloadServiceTask>> taskMap_;
+    std::queue<uint32_t> pendingQueue_;
+    std::queue<uint32_t> pausedQueue_;
+    std::vector<std::shared_ptr<DownloadThread>> threadList_;
+
+    /* configuration for download service manager */
+    uint32_t interval_;
+    uint32_t threadNum_;
+    uint32_t timeoutRetry_;
+    std::thread timeThreadHandler_;
+    bool waittingFlag_;
+    std::mutex waittingLock_;
+    bool isSaQuitFlag_;
+
+    uint32_t taskId_;
+    static std::mutex instanceLock_;
+    static DownloadServiceManager* instance_;
+};
+} // namespace OHOS::Request::Download
+#endif // DOWNLOAD_SERVICE_MANAGER_H